/**
 * Unit tests for pure (functional) components.
 * @module test/test
 */

'use strict';

var assert = require('assert');
var chai = require('chai');
var expect = chai.expect;
chai.use(require('chai-json-schema'));

const fs = require('fs').promises;

const bits = require('../src/data/bits');
const gate = require('../src/data/gate');
const circuit = require('../src/data/circuit');
const label = require('../src/data/label');
const assignment = require('../src/data/assignment');
const channel = require('../src/comm/channel');
const garble = require('../src/garble');
const evaluate = require('../src/evaluate');

var and4_bristol = "3 7\n2 2 2\n1 1\n2 1 0 1 4 AND\n2 1 2 3 5 AND\n2 1 4 5 6 AND";
var and4_json = {
  "gate_count": 3, "wire_count": 7,
  "value_in_count": 2, "value_in_length": [2,2],
  "value_out_count": 1, "value_out_length": [1],
  "wire_in_count": 4, "wire_in_index": [1, 2, 3, 4],
  "wire_out_count": 1, "wire_out_index":[7],
  "gate": [
    {"operation": "and", "wire_in_index": [1,2], "wire_out_index":[5]},
    {"operation": "and", "wire_in_index": [3,4], "wire_out_index":[6]},
    {"operation": "and", "wire_in_index": [5,6], "wire_out_index":[7]}
  ]
};

var add32_bristol = "375 439\n2 32 32\n1 33\n2 1 0 32 406 XOR\n2 1 5 37 373 AND\n2 1 4 36 336 AND\n2 1 10 42 340 AND\n2 1 14 46 366 AND\n2 1 24 56 341 AND\n2 1 8 40 342 AND\n2 1 1 33 343 AND\n2 1 7 39 348 AND\n2 1 28 60 349 AND\n2 1 19 51 350 AND\n2 1 2 34 351 AND\n2 1 30 62 364 AND\n2 1 13 45 352 AND\n2 1 18 50 353 AND\n2 1 11 43 355 AND\n2 1 3 35 356 AND\n2 1 16 48 359 AND\n2 1 31 63 357 AND\n2 1 27 59 358 AND\n2 1 15 47 360 AND\n2 1 17 49 361 AND\n2 1 9 41 363 AND\n2 1 32 0 278 AND\n2 1 29 61 362 AND\n2 1 6 38 365 AND\n2 1 25 57 354 AND\n2 1 20 52 367 AND\n2 1 22 54 331 AND\n2 1 21 53 371 AND\n2 1 12 44 372 AND\n2 1 23 55 339 AND\n2 1 26 58 368 AND\n1 1 56 398 INV\n1 1 3 314 INV\n1 1 40 346 INV\n1 1 62 378 INV\n1 1 6 389 INV\n1 1 28 401 INV\n1 1 10 377 INV\n1 1 13 391 INV\n1 1 27 335 INV\n1 1 7 387 INV\n1 1 24 399 INV\n1 1 54 327 INV\n1 1 36 315 INV\n1 1 52 332 INV\n1 1 50 380 INV\n1 1 57 404 INV\n1 1 31 323 INV\n1 1 55 317 INV\n1 1 18 381 INV\n1 1 60 400 INV\n1 1 5 322 INV\n1 1 14 395 INV\n1 1 47 402 INV\n1 1 8 347 INV\n1 1 19 385 INV\n1 1 53 374 INV\n1 1 29 330 INV\n1 1 1 382 INV\n1 1 34 344 INV\n1 1 20 333 INV\n1 1 37 321 INV\n1 1 45 390 INV\n1 1 11 338 INV\n1 1 42 376 INV\n1 1 12 370 INV\n1 1 38 388 INV\n1 1 23 318 INV\n1 1 41 392 INV\n1 1 61 329 INV\n1 1 15 403 INV\n1 1 48 396 INV\n1 1 26 320 INV\n1 1 43 337 INV\n1 1 59 334 INV\n1 1 9 393 INV\n1 1 58 319 INV\n1 1 17 326 INV\n1 1 44 369 INV\n1 1 21 375 INV\n1 1 49 325 INV\n1 1 16 397 INV\n1 1 25 405 INV\n1 1 51 384 INV\n1 1 4 316 INV\n1 1 2 345 INV\n1 1 39 386 INV\n1 1 46 394 INV\n1 1 35 313 INV\n1 1 22 328 INV\n1 1 63 324 INV\n1 1 33 383 INV\n1 1 30 379 INV\n2 1 313 314 282 AND\n2 1 315 316 283 AND\n2 1 317 318 284 AND\n2 1 319 320 299 AND\n2 1 321 322 285 AND\n2 1 323 324 286 AND\n2 1 325 326 288 AND\n2 1 327 328 289 AND\n2 1 329 330 290 AND\n1 1 331 130 INV\n2 1 332 333 287 AND\n2 1 334 335 292 AND\n1 1 336 256 INV\n2 1 337 338 293 AND\n1 1 339 123 INV\n1 1 340 214 INV\n1 1 341 116 INV\n1 1 342 228 INV\n1 1 343 276 INV\n2 1 344 345 310 AND\n2 1 346 347 300 AND\n1 1 348 235 INV\n1 1 349 88 INV\n1 1 350 151 INV\n1 1 351 270 INV\n1 1 352 193 INV\n1 1 353 158 INV\n1 1 354 109 INV\n1 1 355 207 INV\n1 1 356 263 INV\n1 1 357 66 INV\n1 1 358 95 INV\n1 1 359 172 INV\n1 1 360 179 INV\n1 1 361 165 INV\n1 1 362 81 INV\n1 1 363 221 INV\n1 1 364 74 INV\n1 1 365 242 INV\n1 1 366 186 INV\n1 1 367 144 INV\n1 1 368 102 INV\n2 1 369 370 301 AND\n1 1 371 137 INV\n1 1 372 200 INV\n1 1 373 249 INV\n2 1 374 375 298 AND\n2 1 376 377 296 AND\n2 1 378 379 291 AND\n2 1 380 381 297 AND\n2 1 382 383 306 AND\n2 1 384 385 294 AND\n2 1 386 387 295 AND\n2 1 388 389 302 AND\n2 1 390 391 303 AND\n2 1 392 393 304 AND\n2 1 394 395 305 AND\n2 1 396 397 307 AND\n2 1 398 399 308 AND\n2 1 400 401 309 AND\n2 1 402 403 311 AND\n2 1 404 405 312 AND\n1 1 282 266 INV\n1 1 283 259 INV\n1 1 284 126 INV\n1 1 285 252 INV\n1 1 286 69 INV\n1 1 287 147 INV\n1 1 288 168 INV\n1 1 289 133 INV\n1 1 290 84 INV\n1 1 291 77 INV\n1 1 292 98 INV\n1 1 293 210 INV\n1 1 294 154 INV\n1 1 295 238 INV\n1 1 296 217 INV\n1 1 297 161 INV\n1 1 298 140 INV\n1 1 299 105 INV\n1 1 300 231 INV\n1 1 301 203 INV\n1 1 302 245 INV\n1 1 303 196 INV\n1 1 304 224 INV\n1 1 305 189 INV\n1 1 306 281 INV\n1 1 307 175 INV\n1 1 308 119 INV\n1 1 309 91 INV\n1 1 310 273 INV\n1 1 311 182 INV\n1 1 312 112 INV\n2 1 281 276 277 AND\n2 1 69 66 279 AND\n2 1 281 278 280 AND\n2 1 277 278 407 XOR\n1 1 279 71 INV\n1 1 280 275 INV\n2 1 275 276 274 AND\n1 1 274 271 INV\n2 1 2 271 268 XOR\n2 1 271 273 272 AND\n2 1 34 268 408 XOR\n1 1 272 269 INV\n2 1 269 270 267 AND\n1 1 267 264 INV\n2 1 3 264 261 XOR\n2 1 264 266 265 AND\n2 1 35 261 409 XOR\n1 1 265 262 INV\n2 1 262 263 260 AND\n1 1 260 257 INV\n2 1 4 257 253 XOR\n2 1 257 259 258 AND\n2 1 36 253 410 XOR\n1 1 258 255 INV\n2 1 255 256 254 AND\n1 1 254 250 INV\n2 1 5 250 247 XOR\n2 1 250 252 251 AND\n2 1 37 247 411 XOR\n1 1 251 248 INV\n2 1 248 249 246 AND\n1 1 246 243 INV\n2 1 6 243 239 XOR\n2 1 243 245 244 AND\n2 1 38 239 412 XOR\n1 1 244 241 INV\n2 1 241 242 240 AND\n1 1 240 236 INV\n2 1 7 236 233 XOR\n2 1 236 238 237 AND\n2 1 39 233 413 XOR\n1 1 237 234 INV\n2 1 234 235 232 AND\n1 1 232 229 INV\n2 1 8 229 226 XOR\n2 1 229 231 230 AND\n2 1 40 226 414 XOR\n1 1 230 227 INV\n2 1 227 228 225 AND\n1 1 225 222 INV\n2 1 9 222 219 XOR\n2 1 222 224 223 AND\n2 1 41 219 415 XOR\n1 1 223 220 INV\n2 1 220 221 218 AND\n1 1 218 215 INV\n2 1 10 215 212 XOR\n2 1 215 217 216 AND\n2 1 42 212 416 XOR\n1 1 216 213 INV\n2 1 213 214 211 AND\n1 1 211 208 INV\n2 1 11 208 205 XOR\n2 1 208 210 209 AND\n2 1 43 205 417 XOR\n1 1 209 206 INV\n2 1 206 207 204 AND\n1 1 204 201 INV\n2 1 12 201 198 XOR\n2 1 201 203 202 AND\n2 1 44 198 418 XOR\n1 1 202 199 INV\n2 1 199 200 197 AND\n1 1 197 195 INV\n2 1 13 195 190 XOR\n2 1 195 196 194 AND\n2 1 45 190 419 XOR\n1 1 194 192 INV\n2 1 192 193 191 AND\n1 1 191 187 INV\n2 1 14 187 183 XOR\n2 1 187 189 188 AND\n2 1 46 183 420 XOR\n1 1 188 185 INV\n2 1 185 186 184 AND\n1 1 184 180 INV\n2 1 15 180 177 XOR\n2 1 180 182 181 AND\n2 1 47 177 421 XOR\n1 1 181 178 INV\n2 1 178 179 176 AND\n1 1 176 173 INV\n2 1 48 173 170 XOR\n2 1 173 175 174 AND\n2 1 16 170 422 XOR\n1 1 174 171 INV\n2 1 171 172 169 AND\n1 1 169 166 INV\n2 1 17 166 163 XOR\n2 1 166 168 167 AND\n2 1 49 163 423 XOR\n1 1 167 164 INV\n2 1 164 165 162 AND\n1 1 162 159 INV\n2 1 18 159 156 XOR\n2 1 159 161 160 AND\n2 1 50 156 424 XOR\n1 1 160 157 INV\n2 1 157 158 155 AND\n1 1 155 152 INV\n2 1 19 152 149 XOR\n2 1 152 154 153 AND\n2 1 51 149 425 XOR\n1 1 153 150 INV\n2 1 150 151 148 AND\n1 1 148 145 INV\n2 1 20 145 141 XOR\n2 1 145 147 146 AND\n2 1 52 141 426 XOR\n1 1 146 143 INV\n2 1 143 144 142 AND\n1 1 142 138 INV\n2 1 53 138 135 XOR\n2 1 138 140 139 AND\n2 1 21 135 427 XOR\n1 1 139 136 INV\n2 1 136 137 134 AND\n1 1 134 132 INV\n2 1 22 132 127 XOR\n2 1 132 133 131 AND\n2 1 54 127 428 XOR\n1 1 131 129 INV\n2 1 129 130 128 AND\n1 1 128 124 INV\n2 1 23 124 121 XOR\n2 1 124 126 125 AND\n2 1 55 121 429 XOR\n1 1 125 122 INV\n2 1 122 123 120 AND\n1 1 120 117 INV\n2 1 24 117 114 XOR\n2 1 117 119 118 AND\n2 1 56 114 430 XOR\n1 1 118 115 INV\n2 1 115 116 113 AND\n1 1 113 110 INV\n2 1 25 110 107 XOR\n2 1 110 112 111 AND\n2 1 57 107 431 XOR\n1 1 111 108 INV\n2 1 108 109 106 AND\n1 1 106 103 INV\n2 1 26 103 100 XOR\n2 1 103 105 104 AND\n2 1 58 100 432 XOR\n1 1 104 101 INV\n2 1 101 102 99 AND\n1 1 99 96 INV\n2 1 59 96 93 XOR\n2 1 96 98 97 AND\n2 1 27 93 433 XOR\n1 1 97 94 INV\n2 1 94 95 92 AND\n1 1 92 89 INV\n2 1 28 89 86 XOR\n2 1 89 91 90 AND\n2 1 60 86 434 XOR\n1 1 90 87 INV\n2 1 87 88 85 AND\n1 1 85 83 INV\n2 1 61 83 79 XOR\n2 1 83 84 82 AND\n2 1 29 79 435 XOR\n1 1 82 80 INV\n2 1 80 81 78 AND\n1 1 78 76 INV\n2 1 30 76 72 XOR\n2 1 76 77 75 AND\n2 1 62 72 436 XOR\n1 1 75 73 INV\n2 1 73 74 70 AND\n2 1 70 71 437 XOR\n1 1 70 68 INV\n2 1 68 69 67 AND\n1 1 67 65 INV\n2 1 65 66 64 AND\n1 1 64 438 INV";
var add32_json = {
  "wire_count":439, "gate_count":375,
  "value_in_count":2, "value_in_length":[32,32],
  "value_out_count":1, "value_out_length":[33],  
  "wire_in_count":64, "wire_in_index":[1,2,3,4,5,6,7,8,9,10,11,12,13,14,15,16,17,18,19,20,21,22,23,24,25,26,27,28,29,30,31,32,33,34,35,36,37,38,39,40,41,42,43,44,45,46,47,48,49,50,51,52,53,54,55,56,57,58,59,60,61,62,63,64],
  "wire_out_count":33, "wire_out_index":[407,408,409,410,411,412,413,414,415,416,417,418,419,420,421,422,423,424,425,426,427,428,429,430,431,432,433,434,435,436,437,438,439],
  "gate":[
    {"wire_in_index":[1,33], "wire_out_index":[407], "operation":"xor"},
    {"wire_in_index":[6,38], "wire_out_index":[374], "operation":"and"},
    {"wire_in_index":[5,37], "wire_out_index":[337], "operation":"and"},
    {"wire_in_index":[11,43], "wire_out_index":[341], "operation":"and"},
    {"wire_in_index":[15,47], "wire_out_index":[367], "operation":"and"},
    {"wire_in_index":[25,57], "wire_out_index":[342], "operation":"and"},
    {"wire_in_index":[9,41], "wire_out_index":[343], "operation":"and"},
    {"wire_in_index":[2,34], "wire_out_index":[344], "operation":"and"},
    {"wire_in_index":[8,40], "wire_out_index":[349], "operation":"and"},
    {"wire_in_index":[29,61], "wire_out_index":[350], "operation":"and"},
    {"wire_in_index":[20,52], "wire_out_index":[351], "operation":"and"},
    {"wire_in_index":[3,35], "wire_out_index":[352], "operation":"and"},
    {"wire_in_index":[31,63], "wire_out_index":[365], "operation":"and"},
    {"wire_in_index":[14,46], "wire_out_index":[353], "operation":"and"},
    {"wire_in_index":[19,51], "wire_out_index":[354], "operation":"and"},
    {"wire_in_index":[12,44], "wire_out_index":[356], "operation":"and"},
    {"wire_in_index":[4,36], "wire_out_index":[357], "operation":"and"},
    {"wire_in_index":[17,49], "wire_out_index":[360], "operation":"and"},
    {"wire_in_index":[32,64], "wire_out_index":[358], "operation":"and"},
    {"wire_in_index":[28,60], "wire_out_index":[359], "operation":"and"},
    {"wire_in_index":[16,48], "wire_out_index":[361], "operation":"and"},
    {"wire_in_index":[18,50], "wire_out_index":[362], "operation":"and"},
    {"wire_in_index":[10,42], "wire_out_index":[364], "operation":"and"},
    {"wire_in_index":[33,1], "wire_out_index":[279], "operation":"and"},
    {"wire_in_index":[30,62], "wire_out_index":[363], "operation":"and"},
    {"wire_in_index":[7,39], "wire_out_index":[366], "operation":"and"},
    {"wire_in_index":[26,58], "wire_out_index":[355], "operation":"and"},
    {"wire_in_index":[21,53], "wire_out_index":[368], "operation":"and"},
    {"wire_in_index":[23,55], "wire_out_index":[332], "operation":"and"},
    {"wire_in_index":[22,54], "wire_out_index":[372], "operation":"and"},
    {"wire_in_index":[13,45], "wire_out_index":[373], "operation":"and"},
    {"wire_in_index":[24,56], "wire_out_index":[340], "operation":"and"},
    {"wire_in_index":[27,59], "wire_out_index":[369], "operation":"and"},
    {"wire_in_index":[57], "wire_out_index":[399], "operation":"not"},
    {"wire_in_index":[4], "wire_out_index":[315], "operation":"not"},
    {"wire_in_index":[41], "wire_out_index":[347], "operation":"not"},
    {"wire_in_index":[63], "wire_out_index":[379], "operation":"not"},
    {"wire_in_index":[7], "wire_out_index":[390], "operation":"not"},
    {"wire_in_index":[29], "wire_out_index":[402], "operation":"not"},
    {"wire_in_index":[11], "wire_out_index":[378], "operation":"not"},
    {"wire_in_index":[14], "wire_out_index":[392], "operation":"not"},
    {"wire_in_index":[28], "wire_out_index":[336], "operation":"not"},
    {"wire_in_index":[8], "wire_out_index":[388], "operation":"not"},
    {"wire_in_index":[25], "wire_out_index":[400], "operation":"not"},
    {"wire_in_index":[55], "wire_out_index":[328], "operation":"not"},
    {"wire_in_index":[37], "wire_out_index":[316], "operation":"not"},
    {"wire_in_index":[53], "wire_out_index":[333], "operation":"not"},
    {"wire_in_index":[51], "wire_out_index":[381], "operation":"not"},
    {"wire_in_index":[58], "wire_out_index":[405], "operation":"not"},
    {"wire_in_index":[32], "wire_out_index":[324], "operation":"not"},
    {"wire_in_index":[56], "wire_out_index":[318], "operation":"not"},
    {"wire_in_index":[19], "wire_out_index":[382], "operation":"not"},
    {"wire_in_index":[61], "wire_out_index":[401], "operation":"not"},
    {"wire_in_index":[6], "wire_out_index":[323], "operation":"not"},
    {"wire_in_index":[15], "wire_out_index":[396], "operation":"not"},
    {"wire_in_index":[48], "wire_out_index":[403], "operation":"not"},
    {"wire_in_index":[9], "wire_out_index":[348], "operation":"not"},
    {"wire_in_index":[20], "wire_out_index":[386], "operation":"not"},
    {"wire_in_index":[54], "wire_out_index":[375], "operation":"not"},
    {"wire_in_index":[30], "wire_out_index":[331], "operation":"not"},
    {"wire_in_index":[2], "wire_out_index":[383], "operation":"not"},
    {"wire_in_index":[35], "wire_out_index":[345], "operation":"not"},
    {"wire_in_index":[21], "wire_out_index":[334], "operation":"not"},
    {"wire_in_index":[38], "wire_out_index":[322], "operation":"not"},
    {"wire_in_index":[46], "wire_out_index":[391], "operation":"not"},
    {"wire_in_index":[12], "wire_out_index":[339], "operation":"not"},
    {"wire_in_index":[43], "wire_out_index":[377], "operation":"not"},
    {"wire_in_index":[13], "wire_out_index":[371], "operation":"not"},
    {"wire_in_index":[39], "wire_out_index":[389], "operation":"not"},
    {"wire_in_index":[24], "wire_out_index":[319], "operation":"not"},
    {"wire_in_index":[42], "wire_out_index":[393], "operation":"not"},
    {"wire_in_index":[62], "wire_out_index":[330], "operation":"not"},
    {"wire_in_index":[16], "wire_out_index":[404], "operation":"not"},
    {"wire_in_index":[49], "wire_out_index":[397], "operation":"not"},
    {"wire_in_index":[27], "wire_out_index":[321], "operation":"not"},
    {"wire_in_index":[44], "wire_out_index":[338], "operation":"not"},
    {"wire_in_index":[60], "wire_out_index":[335], "operation":"not"},
    {"wire_in_index":[10], "wire_out_index":[394], "operation":"not"},
    {"wire_in_index":[59], "wire_out_index":[320], "operation":"not"},
    {"wire_in_index":[18], "wire_out_index":[327], "operation":"not"},
    {"wire_in_index":[45], "wire_out_index":[370], "operation":"not"},
    {"wire_in_index":[22], "wire_out_index":[376], "operation":"not"},
    {"wire_in_index":[50], "wire_out_index":[326], "operation":"not"},
    {"wire_in_index":[17], "wire_out_index":[398], "operation":"not"},
    {"wire_in_index":[26], "wire_out_index":[406], "operation":"not"},
    {"wire_in_index":[52], "wire_out_index":[385], "operation":"not"},
    {"wire_in_index":[5], "wire_out_index":[317], "operation":"not"},
    {"wire_in_index":[3], "wire_out_index":[346], "operation":"not"},
    {"wire_in_index":[40], "wire_out_index":[387], "operation":"not"},
    {"wire_in_index":[47], "wire_out_index":[395], "operation":"not"},
    {"wire_in_index":[36], "wire_out_index":[314], "operation":"not"},
    {"wire_in_index":[23], "wire_out_index":[329], "operation":"not"},
    {"wire_in_index":[64], "wire_out_index":[325], "operation":"not"},
    {"wire_in_index":[34], "wire_out_index":[384], "operation":"not"},
    {"wire_in_index":[31], "wire_out_index":[380], "operation":"not"},
    {"wire_in_index":[314,315], "wire_out_index":[283], "operation":"and"},
    {"wire_in_index":[316,317], "wire_out_index":[284], "operation":"and"},
    {"wire_in_index":[318,319], "wire_out_index":[285], "operation":"and"},
    {"wire_in_index":[320,321], "wire_out_index":[300], "operation":"and"},
    {"wire_in_index":[322,323], "wire_out_index":[286], "operation":"and"},
    {"wire_in_index":[324,325], "wire_out_index":[287], "operation":"and"},
    {"wire_in_index":[326,327], "wire_out_index":[289], "operation":"and"},
    {"wire_in_index":[328,329], "wire_out_index":[290], "operation":"and"},
    {"wire_in_index":[330,331], "wire_out_index":[291], "operation":"and"},
    {"wire_in_index":[332], "wire_out_index":[131], "operation":"not"},
    {"wire_in_index":[333,334], "wire_out_index":[288], "operation":"and"},
    {"wire_in_index":[335,336], "wire_out_index":[293], "operation":"and"},
    {"wire_in_index":[337], "wire_out_index":[257], "operation":"not"},
    {"wire_in_index":[338,339], "wire_out_index":[294], "operation":"and"},
    {"wire_in_index":[340], "wire_out_index":[124], "operation":"not"},
    {"wire_in_index":[341], "wire_out_index":[215], "operation":"not"},
    {"wire_in_index":[342], "wire_out_index":[117], "operation":"not"},
    {"wire_in_index":[343], "wire_out_index":[229], "operation":"not"},
    {"wire_in_index":[344], "wire_out_index":[277], "operation":"not"},
    {"wire_in_index":[345,346], "wire_out_index":[311], "operation":"and"},
    {"wire_in_index":[347,348], "wire_out_index":[301], "operation":"and"},
    {"wire_in_index":[349], "wire_out_index":[236], "operation":"not"},
    {"wire_in_index":[350], "wire_out_index":[89], "operation":"not"},
    {"wire_in_index":[351], "wire_out_index":[152], "operation":"not"},
    {"wire_in_index":[352], "wire_out_index":[271], "operation":"not"},
    {"wire_in_index":[353], "wire_out_index":[194], "operation":"not"},
    {"wire_in_index":[354], "wire_out_index":[159], "operation":"not"},
    {"wire_in_index":[355], "wire_out_index":[110], "operation":"not"},
    {"wire_in_index":[356], "wire_out_index":[208], "operation":"not"},
    {"wire_in_index":[357], "wire_out_index":[264], "operation":"not"},
    {"wire_in_index":[358], "wire_out_index":[67], "operation":"not"},
    {"wire_in_index":[359], "wire_out_index":[96], "operation":"not"},
    {"wire_in_index":[360], "wire_out_index":[173], "operation":"not"},
    {"wire_in_index":[361], "wire_out_index":[180], "operation":"not"},
    {"wire_in_index":[362], "wire_out_index":[166], "operation":"not"},
    {"wire_in_index":[363], "wire_out_index":[82], "operation":"not"},
    {"wire_in_index":[364], "wire_out_index":[222], "operation":"not"},
    {"wire_in_index":[365], "wire_out_index":[75], "operation":"not"},
    {"wire_in_index":[366], "wire_out_index":[243], "operation":"not"},
    {"wire_in_index":[367], "wire_out_index":[187], "operation":"not"},
    {"wire_in_index":[368], "wire_out_index":[145], "operation":"not"},
    {"wire_in_index":[369], "wire_out_index":[103], "operation":"not"},
    {"wire_in_index":[370,371], "wire_out_index":[302], "operation":"and"},
    {"wire_in_index":[372], "wire_out_index":[138], "operation":"not"},
    {"wire_in_index":[373], "wire_out_index":[201], "operation":"not"},
    {"wire_in_index":[374], "wire_out_index":[250], "operation":"not"},
    {"wire_in_index":[375,376], "wire_out_index":[299], "operation":"and"},
    {"wire_in_index":[377,378], "wire_out_index":[297], "operation":"and"},
    {"wire_in_index":[379,380], "wire_out_index":[292], "operation":"and"},
    {"wire_in_index":[381,382], "wire_out_index":[298], "operation":"and"},
    {"wire_in_index":[383,384], "wire_out_index":[307], "operation":"and"},
    {"wire_in_index":[385,386], "wire_out_index":[295], "operation":"and"},
    {"wire_in_index":[387,388], "wire_out_index":[296], "operation":"and"},
    {"wire_in_index":[389,390], "wire_out_index":[303], "operation":"and"},
    {"wire_in_index":[391,392], "wire_out_index":[304], "operation":"and"},
    {"wire_in_index":[393,394], "wire_out_index":[305], "operation":"and"},
    {"wire_in_index":[395,396], "wire_out_index":[306], "operation":"and"},
    {"wire_in_index":[397,398], "wire_out_index":[308], "operation":"and"},
    {"wire_in_index":[399,400], "wire_out_index":[309], "operation":"and"},
    {"wire_in_index":[401,402], "wire_out_index":[310], "operation":"and"},
    {"wire_in_index":[403,404], "wire_out_index":[312], "operation":"and"},
    {"wire_in_index":[405,406], "wire_out_index":[313], "operation":"and"},
    {"wire_in_index":[283], "wire_out_index":[267], "operation":"not"},
    {"wire_in_index":[284], "wire_out_index":[260], "operation":"not"},
    {"wire_in_index":[285], "wire_out_index":[127], "operation":"not"},
    {"wire_in_index":[286], "wire_out_index":[253], "operation":"not"},
    {"wire_in_index":[287], "wire_out_index":[70], "operation":"not"},
    {"wire_in_index":[288], "wire_out_index":[148], "operation":"not"},
    {"wire_in_index":[289], "wire_out_index":[169], "operation":"not"},
    {"wire_in_index":[290], "wire_out_index":[134], "operation":"not"},
    {"wire_in_index":[291], "wire_out_index":[85], "operation":"not"},
    {"wire_in_index":[292], "wire_out_index":[78], "operation":"not"},
    {"wire_in_index":[293], "wire_out_index":[99], "operation":"not"},
    {"wire_in_index":[294], "wire_out_index":[211], "operation":"not"},
    {"wire_in_index":[295], "wire_out_index":[155], "operation":"not"},
    {"wire_in_index":[296], "wire_out_index":[239], "operation":"not"},
    {"wire_in_index":[297], "wire_out_index":[218], "operation":"not"},
    {"wire_in_index":[298], "wire_out_index":[162], "operation":"not"},
    {"wire_in_index":[299], "wire_out_index":[141], "operation":"not"},
    {"wire_in_index":[300], "wire_out_index":[106], "operation":"not"},
    {"wire_in_index":[301], "wire_out_index":[232], "operation":"not"},
    {"wire_in_index":[302], "wire_out_index":[204], "operation":"not"},
    {"wire_in_index":[303], "wire_out_index":[246], "operation":"not"},
    {"wire_in_index":[304], "wire_out_index":[197], "operation":"not"},
    {"wire_in_index":[305], "wire_out_index":[225], "operation":"not"},
    {"wire_in_index":[306], "wire_out_index":[190], "operation":"not"},
    {"wire_in_index":[307], "wire_out_index":[282], "operation":"not"},
    {"wire_in_index":[308], "wire_out_index":[176], "operation":"not"},
    {"wire_in_index":[309], "wire_out_index":[120], "operation":"not"},
    {"wire_in_index":[310], "wire_out_index":[92], "operation":"not"},
    {"wire_in_index":[311], "wire_out_index":[274], "operation":"not"},
    {"wire_in_index":[312], "wire_out_index":[183], "operation":"not"},
    {"wire_in_index":[313], "wire_out_index":[113], "operation":"not"},
    {"wire_in_index":[282,277], "wire_out_index":[278], "operation":"and"},
    {"wire_in_index":[70,67], "wire_out_index":[280], "operation":"and"},
    {"wire_in_index":[282,279], "wire_out_index":[281], "operation":"and"},
    {"wire_in_index":[278,279], "wire_out_index":[408], "operation":"xor"},
    {"wire_in_index":[280], "wire_out_index":[72], "operation":"not"},
    {"wire_in_index":[281], "wire_out_index":[276], "operation":"not"},
    {"wire_in_index":[276,277], "wire_out_index":[275], "operation":"and"},
    {"wire_in_index":[275], "wire_out_index":[272], "operation":"not"},
    {"wire_in_index":[3,272], "wire_out_index":[269], "operation":"xor"},
    {"wire_in_index":[272,274], "wire_out_index":[273], "operation":"and"},
    {"wire_in_index":[35,269], "wire_out_index":[409], "operation":"xor"},
    {"wire_in_index":[273], "wire_out_index":[270], "operation":"not"},
    {"wire_in_index":[270,271], "wire_out_index":[268], "operation":"and"},
    {"wire_in_index":[268], "wire_out_index":[265], "operation":"not"},
    {"wire_in_index":[4,265], "wire_out_index":[262], "operation":"xor"},
    {"wire_in_index":[265,267], "wire_out_index":[266], "operation":"and"},
    {"wire_in_index":[36,262], "wire_out_index":[410], "operation":"xor"},
    {"wire_in_index":[266], "wire_out_index":[263], "operation":"not"},
    {"wire_in_index":[263,264], "wire_out_index":[261], "operation":"and"},
    {"wire_in_index":[261], "wire_out_index":[258], "operation":"not"},
    {"wire_in_index":[5,258], "wire_out_index":[254], "operation":"xor"},
    {"wire_in_index":[258,260], "wire_out_index":[259], "operation":"and"},
    {"wire_in_index":[37,254], "wire_out_index":[411], "operation":"xor"},
    {"wire_in_index":[259], "wire_out_index":[256], "operation":"not"},
    {"wire_in_index":[256,257], "wire_out_index":[255], "operation":"and"},
    {"wire_in_index":[255], "wire_out_index":[251], "operation":"not"},
    {"wire_in_index":[6,251], "wire_out_index":[248], "operation":"xor"},
    {"wire_in_index":[251,253], "wire_out_index":[252], "operation":"and"},
    {"wire_in_index":[38,248], "wire_out_index":[412], "operation":"xor"},
    {"wire_in_index":[252], "wire_out_index":[249], "operation":"not"},
    {"wire_in_index":[249,250], "wire_out_index":[247], "operation":"and"},
    {"wire_in_index":[247], "wire_out_index":[244], "operation":"not"},
    {"wire_in_index":[7,244], "wire_out_index":[240], "operation":"xor"},
    {"wire_in_index":[244,246], "wire_out_index":[245], "operation":"and"},
    {"wire_in_index":[39,240], "wire_out_index":[413], "operation":"xor"},
    {"wire_in_index":[245], "wire_out_index":[242], "operation":"not"},
    {"wire_in_index":[242,243], "wire_out_index":[241], "operation":"and"},
    {"wire_in_index":[241], "wire_out_index":[237], "operation":"not"},
    {"wire_in_index":[8,237], "wire_out_index":[234], "operation":"xor"},
    {"wire_in_index":[237,239], "wire_out_index":[238], "operation":"and"},
    {"wire_in_index":[40,234], "wire_out_index":[414], "operation":"xor"},
    {"wire_in_index":[238], "wire_out_index":[235], "operation":"not"},
    {"wire_in_index":[235,236], "wire_out_index":[233], "operation":"and"},
    {"wire_in_index":[233], "wire_out_index":[230], "operation":"not"},
    {"wire_in_index":[9,230], "wire_out_index":[227], "operation":"xor"},
    {"wire_in_index":[230,232], "wire_out_index":[231], "operation":"and"},
    {"wire_in_index":[41,227], "wire_out_index":[415], "operation":"xor"},
    {"wire_in_index":[231], "wire_out_index":[228], "operation":"not"},
    {"wire_in_index":[228,229], "wire_out_index":[226], "operation":"and"},
    {"wire_in_index":[226], "wire_out_index":[223], "operation":"not"},
    {"wire_in_index":[10,223], "wire_out_index":[220], "operation":"xor"},
    {"wire_in_index":[223,225], "wire_out_index":[224], "operation":"and"},
    {"wire_in_index":[42,220], "wire_out_index":[416], "operation":"xor"},
    {"wire_in_index":[224], "wire_out_index":[221], "operation":"not"},
    {"wire_in_index":[221,222], "wire_out_index":[219], "operation":"and"},
    {"wire_in_index":[219], "wire_out_index":[216], "operation":"not"},
    {"wire_in_index":[11,216], "wire_out_index":[213], "operation":"xor"},
    {"wire_in_index":[216,218], "wire_out_index":[217], "operation":"and"},
    {"wire_in_index":[43,213], "wire_out_index":[417], "operation":"xor"},
    {"wire_in_index":[217], "wire_out_index":[214], "operation":"not"},
    {"wire_in_index":[214,215], "wire_out_index":[212], "operation":"and"},
    {"wire_in_index":[212], "wire_out_index":[209], "operation":"not"},
    {"wire_in_index":[12,209], "wire_out_index":[206], "operation":"xor"},
    {"wire_in_index":[209,211], "wire_out_index":[210], "operation":"and"},
    {"wire_in_index":[44,206], "wire_out_index":[418], "operation":"xor"},
    {"wire_in_index":[210], "wire_out_index":[207], "operation":"not"},
    {"wire_in_index":[207,208], "wire_out_index":[205], "operation":"and"},
    {"wire_in_index":[205], "wire_out_index":[202], "operation":"not"},
    {"wire_in_index":[13,202], "wire_out_index":[199], "operation":"xor"},
    {"wire_in_index":[202,204], "wire_out_index":[203], "operation":"and"},
    {"wire_in_index":[45,199], "wire_out_index":[419], "operation":"xor"},
    {"wire_in_index":[203], "wire_out_index":[200], "operation":"not"},
    {"wire_in_index":[200,201], "wire_out_index":[198], "operation":"and"},
    {"wire_in_index":[198], "wire_out_index":[196], "operation":"not"},
    {"wire_in_index":[14,196], "wire_out_index":[191], "operation":"xor"},
    {"wire_in_index":[196,197], "wire_out_index":[195], "operation":"and"},
    {"wire_in_index":[46,191], "wire_out_index":[420], "operation":"xor"},
    {"wire_in_index":[195], "wire_out_index":[193], "operation":"not"},
    {"wire_in_index":[193,194], "wire_out_index":[192], "operation":"and"},
    {"wire_in_index":[192], "wire_out_index":[188], "operation":"not"},
    {"wire_in_index":[15,188], "wire_out_index":[184], "operation":"xor"},
    {"wire_in_index":[188,190], "wire_out_index":[189], "operation":"and"},
    {"wire_in_index":[47,184], "wire_out_index":[421], "operation":"xor"},
    {"wire_in_index":[189], "wire_out_index":[186], "operation":"not"},
    {"wire_in_index":[186,187], "wire_out_index":[185], "operation":"and"},
    {"wire_in_index":[185], "wire_out_index":[181], "operation":"not"},
    {"wire_in_index":[16,181], "wire_out_index":[178], "operation":"xor"},
    {"wire_in_index":[181,183], "wire_out_index":[182], "operation":"and"},
    {"wire_in_index":[48,178], "wire_out_index":[422], "operation":"xor"},
    {"wire_in_index":[182], "wire_out_index":[179], "operation":"not"},
    {"wire_in_index":[179,180], "wire_out_index":[177], "operation":"and"},
    {"wire_in_index":[177], "wire_out_index":[174], "operation":"not"},
    {"wire_in_index":[49,174], "wire_out_index":[171], "operation":"xor"},
    {"wire_in_index":[174,176], "wire_out_index":[175], "operation":"and"},
    {"wire_in_index":[17,171], "wire_out_index":[423], "operation":"xor"},
    {"wire_in_index":[175], "wire_out_index":[172], "operation":"not"},
    {"wire_in_index":[172,173], "wire_out_index":[170], "operation":"and"},
    {"wire_in_index":[170], "wire_out_index":[167], "operation":"not"},
    {"wire_in_index":[18,167], "wire_out_index":[164], "operation":"xor"},
    {"wire_in_index":[167,169], "wire_out_index":[168], "operation":"and"},
    {"wire_in_index":[50,164], "wire_out_index":[424], "operation":"xor"},
    {"wire_in_index":[168], "wire_out_index":[165], "operation":"not"},
    {"wire_in_index":[165,166], "wire_out_index":[163], "operation":"and"},
    {"wire_in_index":[163], "wire_out_index":[160], "operation":"not"},
    {"wire_in_index":[19,160], "wire_out_index":[157], "operation":"xor"},
    {"wire_in_index":[160,162], "wire_out_index":[161], "operation":"and"},
    {"wire_in_index":[51,157], "wire_out_index":[425], "operation":"xor"},
    {"wire_in_index":[161], "wire_out_index":[158], "operation":"not"},
    {"wire_in_index":[158,159], "wire_out_index":[156], "operation":"and"},
    {"wire_in_index":[156], "wire_out_index":[153], "operation":"not"},
    {"wire_in_index":[20,153], "wire_out_index":[150], "operation":"xor"},
    {"wire_in_index":[153,155], "wire_out_index":[154], "operation":"and"},
    {"wire_in_index":[52,150], "wire_out_index":[426], "operation":"xor"},
    {"wire_in_index":[154], "wire_out_index":[151], "operation":"not"},
    {"wire_in_index":[151,152], "wire_out_index":[149], "operation":"and"},
    {"wire_in_index":[149], "wire_out_index":[146], "operation":"not"},
    {"wire_in_index":[21,146], "wire_out_index":[142], "operation":"xor"},
    {"wire_in_index":[146,148], "wire_out_index":[147], "operation":"and"},
    {"wire_in_index":[53,142], "wire_out_index":[427], "operation":"xor"},
    {"wire_in_index":[147], "wire_out_index":[144], "operation":"not"},
    {"wire_in_index":[144,145], "wire_out_index":[143], "operation":"and"},
    {"wire_in_index":[143], "wire_out_index":[139], "operation":"not"},
    {"wire_in_index":[54,139], "wire_out_index":[136], "operation":"xor"},
    {"wire_in_index":[139,141], "wire_out_index":[140], "operation":"and"},
    {"wire_in_index":[22,136], "wire_out_index":[428], "operation":"xor"},
    {"wire_in_index":[140], "wire_out_index":[137], "operation":"not"},
    {"wire_in_index":[137,138], "wire_out_index":[135], "operation":"and"},
    {"wire_in_index":[135], "wire_out_index":[133], "operation":"not"},
    {"wire_in_index":[23,133], "wire_out_index":[128], "operation":"xor"},
    {"wire_in_index":[133,134], "wire_out_index":[132], "operation":"and"},
    {"wire_in_index":[55,128], "wire_out_index":[429], "operation":"xor"},
    {"wire_in_index":[132], "wire_out_index":[130], "operation":"not"},
    {"wire_in_index":[130,131], "wire_out_index":[129], "operation":"and"},
    {"wire_in_index":[129], "wire_out_index":[125], "operation":"not"},
    {"wire_in_index":[24,125], "wire_out_index":[122], "operation":"xor"},
    {"wire_in_index":[125,127], "wire_out_index":[126], "operation":"and"},
    {"wire_in_index":[56,122], "wire_out_index":[430], "operation":"xor"},
    {"wire_in_index":[126], "wire_out_index":[123], "operation":"not"},
    {"wire_in_index":[123,124], "wire_out_index":[121], "operation":"and"},
    {"wire_in_index":[121], "wire_out_index":[118], "operation":"not"},
    {"wire_in_index":[25,118], "wire_out_index":[115], "operation":"xor"},
    {"wire_in_index":[118,120], "wire_out_index":[119], "operation":"and"},
    {"wire_in_index":[57,115], "wire_out_index":[431], "operation":"xor"},
    {"wire_in_index":[119], "wire_out_index":[116], "operation":"not"},
    {"wire_in_index":[116,117], "wire_out_index":[114], "operation":"and"},
    {"wire_in_index":[114], "wire_out_index":[111], "operation":"not"},
    {"wire_in_index":[26,111], "wire_out_index":[108], "operation":"xor"},
    {"wire_in_index":[111,113], "wire_out_index":[112], "operation":"and"},
    {"wire_in_index":[58,108], "wire_out_index":[432], "operation":"xor"},
    {"wire_in_index":[112], "wire_out_index":[109], "operation":"not"},
    {"wire_in_index":[109,110], "wire_out_index":[107], "operation":"and"},
    {"wire_in_index":[107], "wire_out_index":[104], "operation":"not"},
    {"wire_in_index":[27,104], "wire_out_index":[101], "operation":"xor"},
    {"wire_in_index":[104,106], "wire_out_index":[105], "operation":"and"},
    {"wire_in_index":[59,101], "wire_out_index":[433], "operation":"xor"},
    {"wire_in_index":[105], "wire_out_index":[102], "operation":"not"},
    {"wire_in_index":[102,103], "wire_out_index":[100], "operation":"and"},
    {"wire_in_index":[100], "wire_out_index":[97], "operation":"not"},
    {"wire_in_index":[60,97], "wire_out_index":[94], "operation":"xor"},
    {"wire_in_index":[97,99], "wire_out_index":[98], "operation":"and"},
    {"wire_in_index":[28,94], "wire_out_index":[434], "operation":"xor"},
    {"wire_in_index":[98], "wire_out_index":[95], "operation":"not"},
    {"wire_in_index":[95,96], "wire_out_index":[93], "operation":"and"},
    {"wire_in_index":[93], "wire_out_index":[90], "operation":"not"},
    {"wire_in_index":[29,90], "wire_out_index":[87], "operation":"xor"},
    {"wire_in_index":[90,92], "wire_out_index":[91], "operation":"and"},
    {"wire_in_index":[61,87], "wire_out_index":[435], "operation":"xor"},
    {"wire_in_index":[91], "wire_out_index":[88], "operation":"not"},
    {"wire_in_index":[88,89], "wire_out_index":[86], "operation":"and"},
    {"wire_in_index":[86], "wire_out_index":[84], "operation":"not"},
    {"wire_in_index":[62,84], "wire_out_index":[80], "operation":"xor"},
    {"wire_in_index":[84,85], "wire_out_index":[83], "operation":"and"},
    {"wire_in_index":[30,80], "wire_out_index":[436], "operation":"xor"},
    {"wire_in_index":[83], "wire_out_index":[81], "operation":"not"},
    {"wire_in_index":[81,82], "wire_out_index":[79], "operation":"and"},
    {"wire_in_index":[79], "wire_out_index":[77], "operation":"not"},
    {"wire_in_index":[31,77], "wire_out_index":[73], "operation":"xor"},
    {"wire_in_index":[77,78], "wire_out_index":[76], "operation":"and"},
    {"wire_in_index":[63,73], "wire_out_index":[437], "operation":"xor"},
    {"wire_in_index":[76], "wire_out_index":[74], "operation":"not"},
    {"wire_in_index":[74,75], "wire_out_index":[71], "operation":"and"},
    {"wire_in_index":[71,72], "wire_out_index":[438], "operation":"xor"},
    {"wire_in_index":[71], "wire_out_index":[69], "operation":"not"},
    {"wire_in_index":[69,70], "wire_out_index":[68], "operation":"and"},
    {"wire_in_index":[68], "wire_out_index":[66], "operation":"not"},
    {"wire_in_index":[66,67], "wire_out_index":[65], "operation":"and"},
    {"wire_in_index":[65], "wire_out_index":[439], "operation":"not"}
  ]
};

/**
 * Run pure (functions only) end-to-end execution of entire protocol.
 * @param {Object} circuit - Circuit to garble and evaluate
 * @param {Object} input1 - Bit vector for first input
 * @param {Object} input2 - Bit vector for second input
 * @param {Object} channel - Communications channel to use for test
 * @returns {number[]} Computed bit vector output
 */
function protocolPureEndToEnd(circuit, input1, input2, chan) {
  chan = (chan == null) ? new channel.ChannelSimulated() : chan;

  // Steps performed by garbler.
  var wToLs_G = garble.generateWireToLabelsMap(circuit);
  var gatesGarbled_G = garble.garbleGates(circuit, wToLs_G);
  garble.sendInputWireToLabelsMap(chan, circuit, wToLs_G, input1.bits);
  chan.sendDirect('gatesGarbled', gatesGarbled_G.toJSONString());

  // Steps performed by evaluator.
  var messages = evaluate.receiveMessages(chan, circuit, input2.bits);
  var [gatesGarbled_E, wToL_E] = evaluate.processMessages(circuit, messages);
  var wToL_E2 = evaluate.evaluateGates(circuit, gatesGarbled_E, wToL_E)
                        .copyWithOnlyIndices(circuit.wire_out_index);
  var outputWireToLabels_E = wToL_E2.copyWithOnlyIndices(circuit.wire_out_index);
  chan.sendDirect('outputWireToLabels', outputWireToLabels_E.toJSONString());

  // Steps performed by garbler.
  var outputWireToLabels_G =
    assignment.fromJSONString(chan.receiveDirect('outputWireToLabels'));
  var output = garble.outputLabelsToBits(circuit, wToLs_G, outputWireToLabels_G);

  return new bits.Bits(output);
}

// The unit tests below do not require a cryptographic library.
describe('circuit', async function() {
  it('circuit.fromBristolFashion()', function() {
    expect(circuit.fromBristolFashion(and4_bristol).toJSON()).to.eql(and4_json);
    expect(circuit.fromBristolFashion(add32_bristol).toJSON()).to.eql(add32_json);
  });
  it('circuit.Circuit.prototype.toJSON()', async function() {
    let circuitSchemaString = await fs.readFile('./schemas/circuit.schema.json', 'utf8');
    let circuitSchema = JSON.parse(circuitSchemaString);
    expect(circuit.fromBristolFashion(and4_bristol).toJSON()).to.be.jsonSchema(circuitSchema);
    expect(circuit.fromBristolFashion(add32_bristol).toJSON()).to.be.jsonSchema(circuitSchema);
  });
});

// The unit tests below assume that libsodium has been loaded.
global.sodium = require('libsodium-wrappers');
beforeEach(async function() {
  await sodium.ready; // Wait for libsodium to load.
});
describe('end-to-end', function() {
  it('and4_circuit', function() {
    var input1 = new bits.Bits("01"), input2 = new bits.Bits("10");
    var and4_circuit = circuit.fromBristolFashion(and4_bristol);
    var outEval = and4_circuit.evaluate([input1, input2]);
    var outEtoE = protocolPureEndToEnd(and4_circuit, input1, input2);
    expect(outEval.toString()).to.eql(outEtoE.toString());
  });

  for (var r = 0; r < 5*2; r += 2) {
    it('add32_circuit', function() {
      var input1 = bits.random(32, r);
      var input2 = bits.random(32, r + 1);
      var add32_circuit = circuit.fromBristolFashion(add32_bristol);
      var outEval = add32_circuit.evaluate([input1, input2]);
      var outEtoE = protocolPureEndToEnd(add32_circuit, input1, input2);
      expect(outEval.toString()).to.eql(outEtoE.toString());
    });
  }

  // Circuits to test.
  let filenames = [
    'universal_1bit.txt',
    'and4.txt', 'and8.txt',
    'adder_32bit.txt', 'adder_64bit.txt', 'sub64.txt',
    'comparator_32bit_signed_lt.txt',
    'zero_equal_64.txt', //'zero_equal_128.txt',
    'mult_32x32.txt', 'mult64.txt', 'mult64_truncate.txt',
    'divide64.txt',
    'aes128.txt', 'sha256.txt'
  ];

  // Mathematical reference functions corresponding to circuits.
  let functions = {
    'and4.txt': function (a, b) { return a.concat(b).andBits(); },
    'and8.txt': function (a, b) { return a.concat(b).andBits(); },
    'adder_32bit.txt': function (a, b) { return a.rev().add(b.rev()).pad(33).rev(); },
    'adder_64bit.txt': function (a, b) { return a.rev().add(b.rev()).pad(65).rev(); },
    'sub64.txt': function (a, b) { return a.rev().sub(b.rev()).pad(64).rev(); },
<<<<<<< HEAD
    'zero_equal_64.txt': function (a, b) { return a.concat(b).orBits().not(); }
=======
    'mult_32x32.txt': function (a, b) { return a.rev().mul(b.rev()).pad(64).rev(); },
    'zero_equal_64.txt': function (a, b) { return a.concat(b).orBits().not(); },
>>>>>>> c2e417da
  }

  // Test each circuit.
  for (let i = 0; i < filenames.length; i++) {
    it(filenames[i], async function() {
      this.timeout(60000); // Necessary for larger circuits.

      // Create the simulated communications channel.
      var chan = new channel.ChannelSimulated();

      // Load circuit file and perform end-to-end test.
      let raw = await fs.readFile('./circuits/bristol/' + filenames[i], 'utf8');
      let c = circuit.fromBristolFashion(raw);
      let input1 = bits.random(c.wire_in_count/2, 1);
      let input2 = bits.random(c.wire_in_count/2, 2);
      let outEval = c.evaluate([input1, input2]);
      let outEtoE = protocolPureEndToEnd(c, input1, input2, chan);

      // Confirm that the circuit is mathematically correct if a
      // reference function for the circuit is provided.
      if (filenames[i] in functions) {
        let outRef = functions[filenames[i]](input1, input2);
        expect(outEval.toString()).to.eql(outRef.toString());
      }

      // Do the evaluation and end-to-end protocol output bit vectors match?
      expect(outEval.toString()).to.eql(outEtoE.toString());

      // Confirm that communicated messages conform to schemas.
      let gatesGarbledSchemaString = await fs.readFile('./schemas/gates.garbled.schema.json', 'utf8');
      let gatesGarbledSchema = JSON.parse(gatesGarbledSchemaString);
      expect(JSON.parse(chan.direct['gatesGarbled'])).to.be.jsonSchema(gatesGarbledSchema);

      let assignmentSchemaString = await fs.readFile('./schemas/assignment.schema.json', 'utf8');
      let assignmentSchema = JSON.parse(assignmentSchemaString);
      expect(JSON.parse(chan.direct['outputWireToLabels'])).to.be.jsonSchema(assignmentSchema);

      let labelSchemaString = await fs.readFile('./schemas/label.schema.json', 'utf8');
      let labelSchema = JSON.parse(labelSchemaString);
      for (var key in chan.direct) {
        if (key.startsWith("wire[")) {
          expect(JSON.parse(chan.direct[key])).to.be.jsonSchema(labelSchema);
        }
      }
    });
  }
});<|MERGE_RESOLUTION|>--- conflicted
+++ resolved
@@ -512,12 +512,8 @@
     'adder_32bit.txt': function (a, b) { return a.rev().add(b.rev()).pad(33).rev(); },
     'adder_64bit.txt': function (a, b) { return a.rev().add(b.rev()).pad(65).rev(); },
     'sub64.txt': function (a, b) { return a.rev().sub(b.rev()).pad(64).rev(); },
-<<<<<<< HEAD
+    'mult_32x32.txt': function (a, b) { return a.rev().mul(b.rev()).pad(64).rev(); },
     'zero_equal_64.txt': function (a, b) { return a.concat(b).orBits().not(); }
-=======
-    'mult_32x32.txt': function (a, b) { return a.rev().mul(b.rev()).pad(64).rev(); },
-    'zero_equal_64.txt': function (a, b) { return a.concat(b).orBits().not(); },
->>>>>>> c2e417da
   }
 
   // Test each circuit.
