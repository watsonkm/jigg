--- conflicted
+++ resolved
@@ -66,12 +66,6 @@
 2 1 4 6 7 AND
 ```
 
-<<<<<<< HEAD
-### Circuit Assembler
-To create a new circuit, write a macro with existing circuits as its gates and run the [macro-circuit-assembler](https://github.com/wyatt-howe/macro-circuit-assembler/tree/casm) in `casm/casm.js`.
-
-## Capabilities
-=======
 ## Running Tests
 
 All of the built-in test vectors can be verified in `npm test`.  Communcations between the server, garbler and evaluator are automated.  You do not need to already have a server running – tests are run over port 3001.
@@ -84,9 +78,11 @@
 ```shell
 node demo/test/suite/test.js zero_equal.txt '["00000000","00000000","1"]'
 ```
->>>>>>> 23778ad1
 
 Test cases (circuit name, test vector) for the circuits are configured in `demo/test/suite/config.json`.  Test vectors are written as `[input1, input2, output]` as shown above.
+
+### Circuit Assembler
+To create a new circuit, write a macro with existing circuits as its gates and run the [macro-circuit-assembler](https://github.com/wyatt-howe/macro-circuit-assembler/tree/casm) in `casm/casm.js`.
 
 ## To Do
 - Change the current oblivious transfer to use ECC from libsodium
