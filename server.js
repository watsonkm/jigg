--- conflicted
+++ resolved
@@ -113,44 +113,6 @@
       }
     }
   });
-<<<<<<< HEAD
-=======
-
-  socket.on('oblv', function(params) {
-    console.log('oblv', params);
-    const msgId = params.msgId;
-    const length = params.length;
-
-    var r0, r1;
-    if (cache[msgId] === undefined || cache[msgId].unused) {
-      if (cache[msgId] === undefined) {
-        cache[msgId] = {unused: true};  // or with just {}
-      }
-      r0 = [];
-      r1 = [];
-      for (var i = 0; i < length; i++) {  // or with map(...)
-        r0[i] = sodium.randombytes_uniform(256);
-        r1[i] = sodium.randombytes_uniform(256);
-      }
-      cache[msgId].r0 = r0;
-      cache[msgId].r1 = r1;
-      cache[msgId].unused = false;
-    } else {
-      r0 = cache[msgId].r0;
-      r1 = cache[msgId].r1;
-      cache[msgId] = {unused: true};  // clear cache
-    }
-
-    if (socket.id === party.garbler) {
-      socket.emit('oblv'+msgId, JSON.stringify([r0, r1]));
-    }
-
-    if (socket.id === party.evaluator) {
-      const d = sodium.randombytes_uniform(2);
-      socket.emit('oblv'+msgId, JSON.stringify([d, d ? r1 : r0]));
-    }
-  });
->>>>>>> 2c977c2d
 });
 
 const close = function () {
