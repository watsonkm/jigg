--- conflicted
+++ resolved
@@ -45,10 +45,6 @@
     <pre id="results">^--- Least significant bit
 Check the log for progress
 
-<<<<<<< HEAD
-Any slow circuit should run gates <20 in parallel</pre>
-=======
 Any slow circuit should run <20 gates in parallel</pre>
->>>>>>> 9b296cc5
   </body>
 </html>